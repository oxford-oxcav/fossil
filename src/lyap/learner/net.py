--- conflicted
+++ resolved
@@ -167,13 +167,8 @@
                 Vdot = sympy_converter(x_map, Vdot_s)
             # verifier handles
             else:
-<<<<<<< HEAD
-                xdot = kw['xdot']
+                xdot = kw[CegisStateKeys.x_v_dot]
                 V, Vdot = get_symbolic_formula(out, x, xdot.T,
-=======
-                xdot = kw[CegisStateKeys.x_v_dot]
-                V, Vdot = get_symbolic_formula(out, x, xdot,
->>>>>>> c9023820
                                                eq, rounding=3, lf=fcts)
             if isinstance(component, Z3Verifier):
                 V, Vdot = z3.simplify(V), z3.simplify(Vdot)
